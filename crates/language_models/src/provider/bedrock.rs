use std::pin::Pin;
use std::str::FromStr;
use std::sync::Arc;

use crate::ui::{ConfiguredApiCard, InstructionListItem};
use anyhow::{Context as _, Result, anyhow};
use aws_config::stalled_stream_protection::StalledStreamProtectionConfig;
use aws_config::{BehaviorVersion, Region};
use aws_credential_types::{Credentials, Token};
use aws_http_client::AwsHttpClient;
use bedrock::bedrock_client::Client as BedrockClient;
use bedrock::bedrock_client::config::timeout::TimeoutConfig;
use bedrock::bedrock_client::types::{
    CachePointBlock, CachePointType, ContentBlockDelta, ContentBlockStart, ConverseStreamOutput,
    ReasoningContentBlockDelta, StopReason,
};
use bedrock::{
    BedrockAnyToolChoice, BedrockAutoToolChoice, BedrockBlob, BedrockError, BedrockInnerContent,
    BedrockMessage, BedrockModelMode, BedrockStreamingResponse, BedrockThinkingBlock,
    BedrockThinkingTextBlock, BedrockTool, BedrockToolChoice, BedrockToolConfig,
    BedrockToolInputSchema, BedrockToolResultBlock, BedrockToolResultContentBlock,
    BedrockToolResultStatus, BedrockToolSpec, BedrockToolUseBlock, Model, value_to_aws_document,
};
use collections::{BTreeMap, HashMap};
use credentials_provider::CredentialsProvider;
use futures::{FutureExt, Stream, StreamExt, future::BoxFuture, stream::BoxStream};
use gpui::{
    AnyView, App, AsyncApp, Context, Entity, FocusHandle, FontWeight, Subscription, Task, Window,
    actions,
};
use gpui_tokio::Tokio;
use http_client::HttpClient;
use language_model::{
    AuthenticateError, LanguageModel, LanguageModelCacheConfiguration,
    LanguageModelCompletionError, LanguageModelCompletionEvent, LanguageModelId, LanguageModelName,
    LanguageModelProvider, LanguageModelProviderId, LanguageModelProviderName,
    LanguageModelProviderState, LanguageModelRequest, LanguageModelToolChoice,
    LanguageModelToolResultContent, LanguageModelToolUse, MessageContent, RateLimiter, Role,
    TokenUsage,
};
use schemars::JsonSchema;
use serde::{Deserialize, Serialize};
use serde_json::Value;
use settings::{BedrockAvailableModel as AvailableModel, Settings, SettingsStore};
use smol::lock::OnceCell;
use std::sync::LazyLock;
use strum::{EnumIter, IntoEnumIterator, IntoStaticStr};
use ui::{List, prelude::*};
use ui_input::InputField;
use util::ResultExt;
use zed_env_vars::{EnvVar, env_var};

use crate::AllLanguageModelSettings;

actions!(bedrock, [Tab, TabPrev]);

const PROVIDER_ID: LanguageModelProviderId = LanguageModelProviderId::new("amazon-bedrock");
const PROVIDER_NAME: LanguageModelProviderName = LanguageModelProviderName::new("Amazon Bedrock");

#[derive(Default, Clone, Deserialize, Serialize, PartialEq, Debug)]
pub struct BedrockCredentials {
    pub access_key_id: String,
    pub secret_access_key: String,
    pub session_token: Option<String>,
    pub region: String,
    pub bearer_token: Option<String>,
}

#[derive(Default, Clone, Debug, PartialEq)]
pub struct AmazonBedrockSettings {
    pub available_models: Vec<AvailableModel>,
    pub region: Option<String>,
    pub endpoint: Option<String>,
    pub profile_name: Option<String>,
    pub role_arn: Option<String>,
    pub authentication_method: Option<BedrockAuthMethod>,
}

#[derive(Clone, Debug, PartialEq, Serialize, Deserialize, EnumIter, IntoStaticStr, JsonSchema)]
pub enum BedrockAuthMethod {
    #[serde(rename = "named_profile")]
    NamedProfile,
    #[serde(rename = "sso")]
    SingleSignOn,
    /// IMDSv2, PodIdentity, env vars, etc.
    #[serde(rename = "default")]
    Automatic,
}

impl From<settings::BedrockAuthMethodContent> for BedrockAuthMethod {
    fn from(value: settings::BedrockAuthMethodContent) -> Self {
        match value {
            settings::BedrockAuthMethodContent::SingleSignOn => BedrockAuthMethod::SingleSignOn,
            settings::BedrockAuthMethodContent::Automatic => BedrockAuthMethod::Automatic,
            settings::BedrockAuthMethodContent::NamedProfile => BedrockAuthMethod::NamedProfile,
        }
    }
}

#[derive(Clone, Debug, Default, PartialEq, Serialize, Deserialize, JsonSchema)]
#[serde(tag = "type", rename_all = "lowercase")]
pub enum ModelMode {
    #[default]
    Default,
    Thinking {
        /// The maximum number of tokens to use for reasoning. Must be lower than the model's `max_output_tokens`.
        budget_tokens: Option<u64>,
    },
}

impl From<ModelMode> for BedrockModelMode {
    fn from(value: ModelMode) -> Self {
        match value {
            ModelMode::Default => BedrockModelMode::Default,
            ModelMode::Thinking { budget_tokens } => BedrockModelMode::Thinking { budget_tokens },
        }
    }
}

impl From<BedrockModelMode> for ModelMode {
    fn from(value: BedrockModelMode) -> Self {
        match value {
            BedrockModelMode::Default => ModelMode::Default,
            BedrockModelMode::Thinking { budget_tokens } => ModelMode::Thinking { budget_tokens },
        }
    }
}

/// The URL of the base AWS service.
///
/// Right now we're just using this as the key to store the AWS credentials
/// under in the keychain.
const AMAZON_AWS_URL: &str = "https://amazonaws.com";

// These environment variables all use a `ZED_` prefix because we don't want to overwrite the user's AWS credentials.
static ZED_BEDROCK_ACCESS_KEY_ID_VAR: LazyLock<EnvVar> = env_var!("ZED_ACCESS_KEY_ID");
static ZED_BEDROCK_SECRET_ACCESS_KEY_VAR: LazyLock<EnvVar> = env_var!("ZED_SECRET_ACCESS_KEY");
static ZED_BEDROCK_SESSION_TOKEN_VAR: LazyLock<EnvVar> = env_var!("ZED_SESSION_TOKEN");
static ZED_AWS_PROFILE_VAR: LazyLock<EnvVar> = env_var!("ZED_AWS_PROFILE");
static ZED_BEDROCK_REGION_VAR: LazyLock<EnvVar> = env_var!("ZED_AWS_REGION");
static ZED_AWS_ENDPOINT_VAR: LazyLock<EnvVar> = env_var!("ZED_AWS_ENDPOINT");
static ZED_BEDROCK_BEARER_TOKEN_VAR: LazyLock<EnvVar> = env_var!("ZED_BEDROCK_BEARER_TOKEN");

pub struct State {
    credentials: Option<BedrockCredentials>,
    settings: Option<AmazonBedrockSettings>,
    credentials_from_env: bool,
    _subscription: Subscription,
}

impl State {
    fn reset_credentials(&self, cx: &mut Context<Self>) -> Task<Result<()>> {
        let credentials_provider = <dyn CredentialsProvider>::global(cx);
        cx.spawn(async move |this, cx| {
            credentials_provider
                .delete_credentials(AMAZON_AWS_URL, cx)
                .await
                .log_err();
            this.update(cx, |this, cx| {
                this.credentials = None;
                this.credentials_from_env = false;
                this.settings = None;
                cx.notify();
            })
        })
    }

    fn set_credentials(
        &mut self,
        credentials: BedrockCredentials,
        cx: &mut Context<Self>,
    ) -> Task<Result<()>> {
        let credentials_provider = <dyn CredentialsProvider>::global(cx);
        cx.spawn(async move |this, cx| {
            credentials_provider
                .write_credentials(
                    AMAZON_AWS_URL,
                    "Bearer",
                    &serde_json::to_vec(&credentials)?,
                    cx,
                )
                .await?;
            this.update(cx, |this, cx| {
                this.credentials = Some(credentials);
                cx.notify();
            })
        })
    }

    fn is_authenticated(&self) -> bool {
        let derived = self
            .settings
            .as_ref()
            .and_then(|s| s.authentication_method.as_ref());
        let creds = self.credentials.as_ref();

        derived.is_some() || creds.is_some()
    }

    fn authenticate(&self, cx: &mut Context<Self>) -> Task<Result<(), AuthenticateError>> {
        if self.is_authenticated() {
            return Task::ready(Ok(()));
        }

        let credentials_provider = <dyn CredentialsProvider>::global(cx);
        cx.spawn(async move |this, cx| {
            let (credentials, from_env) =
                if let Some(bearer_token) = &ZED_BEDROCK_BEARER_TOKEN_VAR.value {
                    if !bearer_token.is_empty() {
                        let region = ZED_BEDROCK_REGION_VAR
                            .value
                            .as_deref()
                            .unwrap_or("us-east-1");
                        let creds = BedrockCredentials {
                            access_key_id: String::new(),
                            secret_access_key: String::new(),
                            session_token: None,
                            region: region.to_string(),
                            bearer_token: Some(bearer_token.to_string()),
                        };
                        (
                            serde_json::to_string(&creds)
                                .context("failed to serialize Bedrock API Key")?,
                            true,
                        )
                    } else {
                        return Err(AuthenticateError::CredentialsNotFound);
                    }
                } else if let Some(access_key_id) = &ZED_BEDROCK_ACCESS_KEY_ID_VAR.value {
                    if let Some(secret_access_key) = &ZED_BEDROCK_SECRET_ACCESS_KEY_VAR.value {
                        if !access_key_id.is_empty() && !secret_access_key.is_empty() {
                            let region = ZED_BEDROCK_REGION_VAR
                                .value
                                .as_deref()
                                .unwrap_or("us-east-1");
                            let session_token = ZED_BEDROCK_SESSION_TOKEN_VAR
                                .value
                                .as_deref()
                                .map(|s| s.to_string());
                            let creds = BedrockCredentials {
                                access_key_id: access_key_id.to_string(),
                                secret_access_key: secret_access_key.to_string(),
                                session_token,
                                region: region.to_string(),
                                bearer_token: None,
                            };
                            (
                                serde_json::to_string(&creds)
                                    .context("failed to serialize access key credentials")?,
                                true,
                            )
                        } else {
                            return Err(AuthenticateError::CredentialsNotFound);
                        }
                    } else {
                        return Err(AuthenticateError::CredentialsNotFound);
                    }
                } else {
                    let (_, credentials) = credentials_provider
                        .read_credentials(AMAZON_AWS_URL, cx)
                        .await?
                        .ok_or_else(|| AuthenticateError::CredentialsNotFound)?;
                    (
                        String::from_utf8(credentials)
                            .context("invalid {PROVIDER_NAME} credentials")?,
                        false,
                    )
                };

            let credentials: BedrockCredentials =
                serde_json::from_str(&credentials).context("failed to parse credentials")?;

            this.update(cx, |this, cx| {
                this.credentials = Some(credentials);
                this.credentials_from_env = from_env;
                cx.notify();
            })?;

            Ok(())
        })
    }

    fn get_region(&self) -> String {
        // Get region - from credentials or directly from settings
        let credentials_region = self.credentials.as_ref().map(|s| s.region.clone());
        let settings_region = self.settings.as_ref().and_then(|s| s.region.clone());

        // Use credentials region if available, otherwise use settings region, finally fall back to default
        credentials_region
            .or(settings_region)
            .unwrap_or(String::from("us-east-1"))
    }
}

pub struct BedrockLanguageModelProvider {
    http_client: AwsHttpClient,
    handle: tokio::runtime::Handle,
    state: Entity<State>,
}

impl BedrockLanguageModelProvider {
    pub fn new(http_client: Arc<dyn HttpClient>, cx: &mut App) -> Self {
        let state = cx.new(|cx| State {
            credentials: None,
            settings: Some(AllLanguageModelSettings::get_global(cx).bedrock.clone()),
            credentials_from_env: false,
            _subscription: cx.observe_global::<SettingsStore>(|_, cx| {
                cx.notify();
            }),
        });

        Self {
            http_client: AwsHttpClient::new(http_client),
            handle: Tokio::handle(cx),
            state,
        }
    }

    fn create_language_model(&self, model: bedrock::Model) -> Arc<dyn LanguageModel> {
        Arc::new(BedrockModel {
            id: LanguageModelId::from(model.id().to_string()),
            model,
            http_client: self.http_client.clone(),
            handle: self.handle.clone(),
            state: self.state.clone(),
            client: OnceCell::new(),
            request_limiter: RateLimiter::new(4),
        })
    }
}

impl LanguageModelProvider for BedrockLanguageModelProvider {
    fn id(&self) -> LanguageModelProviderId {
        PROVIDER_ID
    }

    fn name(&self) -> LanguageModelProviderName {
        PROVIDER_NAME
    }

    fn icon(&self) -> IconName {
        IconName::AiBedrock
    }

    fn default_model(&self, _cx: &App) -> Option<Arc<dyn LanguageModel>> {
        Some(self.create_language_model(bedrock::Model::default()))
    }

    fn default_fast_model(&self, cx: &App) -> Option<Arc<dyn LanguageModel>> {
        let region = self.state.read(cx).get_region();
        Some(self.create_language_model(bedrock::Model::default_fast(region.as_str())))
    }

    fn provided_models(&self, cx: &App) -> Vec<Arc<dyn LanguageModel>> {
        let mut models = BTreeMap::default();

        for model in bedrock::Model::iter() {
            if !matches!(model, bedrock::Model::Custom { .. }) {
                models.insert(model.id().to_string(), model);
            }
        }

        // Override with available models from settings
        for model in AllLanguageModelSettings::get_global(cx)
            .bedrock
            .available_models
            .iter()
        {
            models.insert(
                model.name.clone(),
                bedrock::Model::Custom {
                    name: model.name.clone(),
                    display_name: model.display_name.clone(),
                    max_tokens: model.max_tokens,
                    max_output_tokens: model.max_output_tokens,
                    default_temperature: model.default_temperature,
                    cache_configuration: model.cache_configuration.as_ref().map(|config| {
                        bedrock::BedrockModelCacheConfiguration {
                            max_cache_anchors: config.max_cache_anchors,
                            min_total_token: config.min_total_token,
                        }
                    }),
                },
            );
        }

        models
            .into_values()
            .map(|model| self.create_language_model(model))
            .collect()
    }

    fn is_authenticated(&self, cx: &App) -> bool {
        self.state.read(cx).is_authenticated()
    }

    fn authenticate(&self, cx: &mut App) -> Task<Result<(), AuthenticateError>> {
        self.state.update(cx, |state, cx| state.authenticate(cx))
    }

    fn configuration_view(
        &self,
        _target_agent: language_model::ConfigurationViewTargetAgent,
        window: &mut Window,
        cx: &mut App,
    ) -> AnyView {
        cx.new(|cx| ConfigurationView::new(self.state.clone(), window, cx))
            .into()
    }

    fn reset_credentials(&self, cx: &mut App) -> Task<Result<()>> {
        self.state
            .update(cx, |state, cx| state.reset_credentials(cx))
    }
}

impl LanguageModelProviderState for BedrockLanguageModelProvider {
    type ObservableEntity = State;

    fn observable_entity(&self) -> Option<Entity<Self::ObservableEntity>> {
        Some(self.state.clone())
    }
}

struct BedrockModel {
    id: LanguageModelId,
    model: Model,
    http_client: AwsHttpClient,
    handle: tokio::runtime::Handle,
    client: OnceCell<BedrockClient>,
    state: Entity<State>,
    request_limiter: RateLimiter,
}

impl BedrockModel {
    fn get_or_init_client(&self, cx: &AsyncApp) -> anyhow::Result<&BedrockClient> {
        self.client
            .get_or_try_init_blocking(|| {
                let (auth_method, credentials, endpoint, region, settings) =
                    cx.read_entity(&self.state, |state, _cx| {
                        let auth_method = state
                            .settings
                            .as_ref()
                            .and_then(|s| s.authentication_method.clone());

                        let endpoint = state.settings.as_ref().and_then(|s| s.endpoint.clone());

                        let region = state.get_region();

                        (
                            auth_method,
                            state.credentials.clone(),
                            endpoint,
                            region,
                            state.settings.clone(),
                        )
                    })?;

                let mut config_builder = aws_config::defaults(BehaviorVersion::latest())
                    .stalled_stream_protection(StalledStreamProtectionConfig::disabled())
                    .http_client(self.http_client.clone())
                    .region(Region::new(region))
                    .timeout_config(TimeoutConfig::disabled());

                if let Some(endpoint_url) = endpoint
                    && !endpoint_url.is_empty()
                {
                    config_builder = config_builder.endpoint_url(endpoint_url);
                }

                match auth_method {
                    None => {
                        // When auth_method is None, use UX credentials if available,
                        // otherwise fall back to the default AWS credential provider chain
                        if let Some(creds) = credentials {
                            // Handle bearer token if present
                            if let Some(token) = &creds.bearer_token {
                                if !token.is_empty() {
                                    config_builder = config_builder
                                        .auth_scheme_preference(["httpBearerAuth".into()]) // https://github.com/smithy-lang/smithy-rs/pull/4241
                                        .token_provider(Token::new(token, None));
                                }
                            } else {
                                // Use explicit credentials
                                let aws_creds = Credentials::new(
                                    creds.access_key_id,
                                    creds.secret_access_key,
                                    creds.session_token,
                                    None,
                                    "zed-bedrock-provider",
                                );
                                config_builder = config_builder.credentials_provider(aws_creds);
                            }
                        }
                    }
                    Some(BedrockAuthMethod::NamedProfile)
                    | Some(BedrockAuthMethod::SingleSignOn) => {
                        let profile_name = settings
                            .and_then(|s| s.profile_name)
                            .unwrap_or_else(|| "default".to_string());

                        if !profile_name.is_empty() {
                            config_builder = config_builder.profile_name(profile_name);
                        }
                    }
                    Some(BedrockAuthMethod::Automatic) => {}
                }

                let config = self.handle.block_on(config_builder.load());

                anyhow::Ok(BedrockClient::new(&config))
            })
            .context("initializing Bedrock client")?;

        self.client.get().context("Bedrock client not initialized")
    }

    fn stream_completion(
        &self,
        request: bedrock::Request,
        cx: &AsyncApp,
    ) -> BoxFuture<
        'static,
        Result<BoxStream<'static, Result<BedrockStreamingResponse, BedrockError>>>,
    > {
        let Ok(runtime_client) = self
            .get_or_init_client(cx)
            .cloned()
            .context("Bedrock client not initialized")
        else {
            return futures::future::ready(Err(anyhow!("App state dropped"))).boxed();
        };

        match Tokio::spawn(cx, bedrock::stream_completion(runtime_client, request)) {
            Ok(res) => async { res.await.map_err(|err| anyhow!(err))? }.boxed(),
            Err(err) => futures::future::ready(Err(anyhow!(err))).boxed(),
        }
    }
}

impl LanguageModel for BedrockModel {
    fn id(&self) -> LanguageModelId {
        self.id.clone()
    }

    fn name(&self) -> LanguageModelName {
        LanguageModelName::from(self.model.display_name().to_string())
    }

    fn provider_id(&self) -> LanguageModelProviderId {
        PROVIDER_ID
    }

    fn provider_name(&self) -> LanguageModelProviderName {
        PROVIDER_NAME
    }

    fn supports_tools(&self) -> bool {
        self.model.supports_tool_use()
    }

    fn supports_images(&self) -> bool {
        false
    }

    fn supports_tool_choice(&self, choice: LanguageModelToolChoice) -> bool {
        match choice {
            LanguageModelToolChoice::Auto | LanguageModelToolChoice::Any => {
                self.model.supports_tool_use()
            }
            // Add support for None - we'll filter tool calls at response
            LanguageModelToolChoice::None => self.model.supports_tool_use(),
        }
    }

    fn telemetry_id(&self) -> String {
        format!("bedrock/{}", self.model.id())
    }

    fn max_token_count(&self) -> u64 {
        self.model.max_token_count()
    }

    fn max_output_tokens(&self) -> Option<u64> {
        Some(self.model.max_output_tokens())
    }

    fn count_tokens(
        &self,
        request: LanguageModelRequest,
        cx: &App,
    ) -> BoxFuture<'static, Result<u64>> {
        get_bedrock_tokens(request, cx)
    }

    fn stream_completion(
        &self,
        request: LanguageModelRequest,
        cx: &AsyncApp,
    ) -> BoxFuture<
        'static,
        Result<
            BoxStream<'static, Result<LanguageModelCompletionEvent, LanguageModelCompletionError>>,
            LanguageModelCompletionError,
        >,
    > {
        let Ok(region) = cx.read_entity(&self.state, |state, _cx| state.get_region()) else {
            return async move { Err(anyhow::anyhow!("App State Dropped").into()) }.boxed();
        };

        let model_id = match self.model.cross_region_inference_id(&region) {
            Ok(s) => s,
            Err(e) => {
                return async move { Err(e.into()) }.boxed();
            }
        };

        let deny_tool_calls = request.tool_choice == Some(LanguageModelToolChoice::None);

        let request = match into_bedrock(
            request,
            model_id,
            self.model.default_temperature(),
            self.model.max_output_tokens(),
            self.model.mode(),
            self.model.supports_caching(),
        ) {
            Ok(request) => request,
            Err(err) => return futures::future::ready(Err(err.into())).boxed(),
        };

        let request = self.stream_completion(request, cx);
        let future = self.request_limiter.stream(async move {
            let response = request.await.map_err(|err| anyhow!(err))?;
            let events = map_to_language_model_completion_events(response);

            if deny_tool_calls {
                Ok(deny_tool_use_events(events).boxed())
            } else {
                Ok(events.boxed())
            }
        });

        async move { Ok(future.await?.boxed()) }.boxed()
    }

    fn cache_configuration(&self) -> Option<LanguageModelCacheConfiguration> {
        self.model
            .cache_configuration()
            .map(|config| LanguageModelCacheConfiguration {
                max_cache_anchors: config.max_cache_anchors,
                should_speculate: false,
                min_total_token: config.min_total_token,
            })
    }
}

fn deny_tool_use_events(
    events: impl Stream<Item = Result<LanguageModelCompletionEvent, LanguageModelCompletionError>>,
) -> impl Stream<Item = Result<LanguageModelCompletionEvent, LanguageModelCompletionError>> {
    events.map(|event| {
        match event {
            Ok(LanguageModelCompletionEvent::ToolUse(tool_use)) => {
                // Convert tool use to an error message if model decided to call it
                Ok(LanguageModelCompletionEvent::Text(format!(
                    "\n\n[Error: Tool calls are disabled in this context. Attempted to call '{}']",
                    tool_use.name
                )))
            }
            other => other,
        }
    })
}

pub fn into_bedrock(
    request: LanguageModelRequest,
    model: String,
    default_temperature: f32,
    max_output_tokens: u64,
    mode: BedrockModelMode,
    supports_caching: bool,
) -> Result<bedrock::Request> {
    let mut new_messages: Vec<BedrockMessage> = Vec::new();
    let mut system_message = String::new();

    for message in request.messages {
        if message.contents_empty() {
            continue;
        }

        match message.role {
            Role::User | Role::Assistant => {
                let mut bedrock_message_content: Vec<BedrockInnerContent> = message
                    .content
                    .into_iter()
                    .filter_map(|content| match content {
                        MessageContent::Text(text) => {
                            if !text.is_empty() {
                                Some(BedrockInnerContent::Text(text))
                            } else {
                                None
                            }
                        }
                        MessageContent::Thinking { text, signature } => {
                            if model.contains(Model::DeepSeekR1.request_id()) {
                                // DeepSeekR1 doesn't support thinking blocks
                                // And the AWS API demands that you strip them
                                return None;
                            }
                            let thinking = BedrockThinkingTextBlock::builder()
                                .text(text)
                                .set_signature(signature)
                                .build()
                                .context("failed to build reasoning block")
                                .log_err()?;

                            Some(BedrockInnerContent::ReasoningContent(
                                BedrockThinkingBlock::ReasoningText(thinking),
                            ))
                        }
                        MessageContent::RedactedThinking(blob) => {
                            if model.contains(Model::DeepSeekR1.request_id()) {
                                // DeepSeekR1 doesn't support thinking blocks
                                // And the AWS API demands that you strip them
                                return None;
                            }
                            let redacted =
                                BedrockThinkingBlock::RedactedContent(BedrockBlob::new(blob));

                            Some(BedrockInnerContent::ReasoningContent(redacted))
                        }
                        MessageContent::ToolUse(tool_use) => {
                            let input = if tool_use.input.is_null() {
                                // Bedrock API requires valid JsonValue, not null, for tool use input
                                value_to_aws_document(&serde_json::json!({}))
                            } else {
                                value_to_aws_document(&tool_use.input)
                            };
                            BedrockToolUseBlock::builder()
                                .name(tool_use.name.to_string())
                                .tool_use_id(tool_use.id.to_string())
                                .input(input)
                                .build()
                                .context("failed to build Bedrock tool use block")
                                .log_err()
                                .map(BedrockInnerContent::ToolUse)
                        },
                        MessageContent::ToolResult(tool_result) => {
                            BedrockToolResultBlock::builder()
                                .tool_use_id(tool_result.tool_use_id.to_string())
                                .content(match tool_result.content {
                                    LanguageModelToolResultContent::Text(text) => {
                                        BedrockToolResultContentBlock::Text(text.to_string())
                                    }
                                    LanguageModelToolResultContent::Image(_) => {
                                        BedrockToolResultContentBlock::Text(
                                            // TODO: Bedrock image support
                                            "[Tool responded with an image, but Zed doesn't support these in Bedrock models yet]".to_string()
                                        )
                                    }
                                })
                                .status({
                                    if tool_result.is_error {
                                        BedrockToolResultStatus::Error
                                    } else {
                                        BedrockToolResultStatus::Success
                                    }
                                })
                                .build()
                                .context("failed to build Bedrock tool result block")
                                .log_err()
                                .map(BedrockInnerContent::ToolResult)
                        }
                        _ => None,
                    })
                    .collect();
                if message.cache && supports_caching {
                    bedrock_message_content.push(BedrockInnerContent::CachePoint(
                        CachePointBlock::builder()
                            .r#type(CachePointType::Default)
                            .build()
                            .context("failed to build cache point block")?,
                    ));
                }
                let bedrock_role = match message.role {
                    Role::User => bedrock::BedrockRole::User,
                    Role::Assistant => bedrock::BedrockRole::Assistant,
                    Role::System => unreachable!("System role should never occur here"),
                };
                if let Some(last_message) = new_messages.last_mut()
                    && last_message.role == bedrock_role
                {
                    last_message.content.extend(bedrock_message_content);
                    continue;
                }
                new_messages.push(
                    BedrockMessage::builder()
                        .role(bedrock_role)
                        .set_content(Some(bedrock_message_content))
                        .build()
                        .context("failed to build Bedrock message")?,
                );
            }
            Role::System => {
                if !system_message.is_empty() {
                    system_message.push_str("\n\n");
                }
                system_message.push_str(&message.string_contents());
            }
        }
    }

    let mut tool_spec: Vec<BedrockTool> = request
        .tools
        .iter()
        .filter_map(|tool| {
            Some(BedrockTool::ToolSpec(
                BedrockToolSpec::builder()
                    .name(tool.name.clone())
                    .description(tool.description.clone())
                    .input_schema(BedrockToolInputSchema::Json(value_to_aws_document(
                        &tool.input_schema,
                    )))
                    .build()
                    .log_err()?,
            ))
        })
        .collect();

    if !tool_spec.is_empty() && supports_caching {
        tool_spec.push(BedrockTool::CachePoint(
            CachePointBlock::builder()
                .r#type(CachePointType::Default)
                .build()
                .context("failed to build cache point block")?,
        ));
    }

    let tool_choice = match request.tool_choice {
        Some(LanguageModelToolChoice::Auto) | None => {
            BedrockToolChoice::Auto(BedrockAutoToolChoice::builder().build())
        }
        Some(LanguageModelToolChoice::Any) => {
            BedrockToolChoice::Any(BedrockAnyToolChoice::builder().build())
        }
        Some(LanguageModelToolChoice::None) => {
            // For None, we still use Auto but will filter out tool calls in the response
            BedrockToolChoice::Auto(BedrockAutoToolChoice::builder().build())
        }
    };
    let tool_config: BedrockToolConfig = BedrockToolConfig::builder()
        .set_tools(Some(tool_spec))
        .tool_choice(tool_choice)
        .build()?;

    Ok(bedrock::Request {
        model,
        messages: new_messages,
        max_tokens: max_output_tokens,
        system: Some(system_message),
        tools: Some(tool_config),
        thinking: if request.thinking_allowed
            && let BedrockModelMode::Thinking { budget_tokens } = mode
        {
            Some(bedrock::Thinking::Enabled { budget_tokens })
        } else {
            None
        },
        metadata: None,
        stop_sequences: Vec::new(),
        temperature: request.temperature.or(Some(default_temperature)),
        top_k: None,
        top_p: None,
    })
}

// TODO: just call the ConverseOutput.usage() method:
// https://docs.rs/aws-sdk-bedrockruntime/latest/aws_sdk_bedrockruntime/operation/converse/struct.ConverseOutput.html#method.output
pub fn get_bedrock_tokens(
    request: LanguageModelRequest,
    cx: &App,
) -> BoxFuture<'static, Result<u64>> {
    cx.background_executor()
        .spawn(async move {
            let messages = request.messages;
            let mut tokens_from_images = 0;
            let mut string_messages = Vec::with_capacity(messages.len());

            for message in messages {
                use language_model::MessageContent;

                let mut string_contents = String::new();

                for content in message.content {
                    match content {
                        MessageContent::Text(text) | MessageContent::Thinking { text, .. } => {
                            string_contents.push_str(&text);
                        }
                        MessageContent::RedactedThinking(_) => {}
                        MessageContent::Image(image) => {
                            tokens_from_images += image.estimate_tokens();
                        }
                        MessageContent::ToolUse(_tool_use) => {
                            // TODO: Estimate token usage from tool uses.
                        }
                        MessageContent::ToolResult(tool_result) => match tool_result.content {
                            LanguageModelToolResultContent::Text(text) => {
                                string_contents.push_str(&text);
                            }
                            LanguageModelToolResultContent::Image(image) => {
                                tokens_from_images += image.estimate_tokens();
                            }
                        },
                    }
                }

                if !string_contents.is_empty() {
                    string_messages.push(tiktoken_rs::ChatCompletionRequestMessage {
                        role: match message.role {
                            Role::User => "user".into(),
                            Role::Assistant => "assistant".into(),
                            Role::System => "system".into(),
                        },
                        content: Some(string_contents),
                        name: None,
                        function_call: None,
                    });
                }
            }

            // Tiktoken doesn't yet support these models, so we manually use the
            // same tokenizer as GPT-4.
            tiktoken_rs::num_tokens_from_messages("gpt-4", &string_messages)
                .map(|tokens| (tokens + tokens_from_images) as u64)
        })
        .boxed()
}

pub fn map_to_language_model_completion_events(
    events: Pin<Box<dyn Send + Stream<Item = Result<BedrockStreamingResponse, BedrockError>>>>,
) -> impl Stream<Item = Result<LanguageModelCompletionEvent, LanguageModelCompletionError>> {
    struct RawToolUse {
        id: String,
        name: String,
        input_json: String,
    }

    struct State {
        events: Pin<Box<dyn Send + Stream<Item = Result<BedrockStreamingResponse, BedrockError>>>>,
        tool_uses_by_index: HashMap<i32, RawToolUse>,
    }

    let initial_state = State {
        events,
        tool_uses_by_index: HashMap::default(),
    };

    futures::stream::unfold(initial_state, |mut state| async move {
        match state.events.next().await {
            Some(event_result) => match event_result {
                Ok(event) => {
                    let result = match event {
                        ConverseStreamOutput::ContentBlockDelta(cb_delta) => match cb_delta.delta {
                            Some(ContentBlockDelta::Text(text)) => {
                                Some(Ok(LanguageModelCompletionEvent::Text(text)))
                            }
                            Some(ContentBlockDelta::ToolUse(tool_output)) => {
                                if let Some(tool_use) = state
                                    .tool_uses_by_index
                                    .get_mut(&cb_delta.content_block_index)
                                {
                                    tool_use.input_json.push_str(tool_output.input());
                                }
                                None
                            }
                            Some(ContentBlockDelta::ReasoningContent(thinking)) => match thinking {
                                ReasoningContentBlockDelta::Text(thoughts) => {
                                    Some(Ok(LanguageModelCompletionEvent::Thinking {
                                        text: thoughts,
                                        signature: None,
                                    }))
                                }
                                ReasoningContentBlockDelta::Signature(sig) => {
                                    Some(Ok(LanguageModelCompletionEvent::Thinking {
                                        text: "".into(),
                                        signature: Some(sig),
                                    }))
                                }
                                ReasoningContentBlockDelta::RedactedContent(redacted) => {
                                    let content = String::from_utf8(redacted.into_inner())
                                        .unwrap_or("REDACTED".to_string());
                                    Some(Ok(LanguageModelCompletionEvent::Thinking {
                                        text: content,
                                        signature: None,
                                    }))
                                }
                                _ => None,
                            },
                            _ => None,
                        },
                        ConverseStreamOutput::ContentBlockStart(cb_start) => {
                            if let Some(ContentBlockStart::ToolUse(tool_start)) = cb_start.start {
                                state.tool_uses_by_index.insert(
                                    cb_start.content_block_index,
                                    RawToolUse {
                                        id: tool_start.tool_use_id,
                                        name: tool_start.name,
                                        input_json: String::new(),
                                    },
                                );
                            }
                            None
                        }
                        ConverseStreamOutput::ContentBlockStop(cb_stop) => state
                            .tool_uses_by_index
                            .remove(&cb_stop.content_block_index)
                            .map(|tool_use| {
                                let input = if tool_use.input_json.is_empty() {
                                    Value::Null
                                } else {
                                    serde_json::Value::from_str(&tool_use.input_json)
                                        .unwrap_or(Value::Null)
                                };

                                Ok(LanguageModelCompletionEvent::ToolUse(
                                    LanguageModelToolUse {
                                        id: tool_use.id.into(),
                                        name: tool_use.name.into(),
                                        is_input_complete: true,
                                        raw_input: tool_use.input_json,
                                        input,
                                        thought_signature: None,
                                    },
                                ))
                            }),
                        ConverseStreamOutput::Metadata(cb_meta) => cb_meta.usage.map(|metadata| {
                            Ok(LanguageModelCompletionEvent::UsageUpdate(TokenUsage {
                                input_tokens: metadata.input_tokens as u64,
                                output_tokens: metadata.output_tokens as u64,
                                cache_creation_input_tokens: metadata
                                    .cache_write_input_tokens
                                    .unwrap_or_default()
                                    as u64,
                                cache_read_input_tokens: metadata
                                    .cache_read_input_tokens
                                    .unwrap_or_default()
                                    as u64,
                            }))
                        }),
                        ConverseStreamOutput::MessageStop(message_stop) => {
                            let stop_reason = match message_stop.stop_reason {
                                StopReason::ToolUse => language_model::StopReason::ToolUse,
                                _ => language_model::StopReason::EndTurn,
                            };
                            Some(Ok(LanguageModelCompletionEvent::Stop(stop_reason)))
                        }
                        _ => None,
                    };

                    Some((result, state))
                }
                Err(err) => Some((
                    Some(Err(LanguageModelCompletionError::Other(anyhow!(err)))),
                    state,
                )),
            },
            None => None,
        }
    })
    .filter_map(|result| async move { result })
}

struct ConfigurationView {
    access_key_id_editor: Entity<InputField>,
    secret_access_key_editor: Entity<InputField>,
    session_token_editor: Entity<InputField>,
    bearer_token_editor: Entity<InputField>,
    region_editor: Entity<InputField>,
    state: Entity<State>,
    load_credentials_task: Option<Task<()>>,
    focus_handle: FocusHandle,
}

impl ConfigurationView {
    const PLACEHOLDER_ACCESS_KEY_ID_TEXT: &'static str = "XXXXXXXXXXXXXXXX";
    const PLACEHOLDER_SECRET_ACCESS_KEY_TEXT: &'static str =
        "XXXXXXXXXXXXXXXXXXXXXXXXXXXXXXXXXXXXXXXX";
    const PLACEHOLDER_SESSION_TOKEN_TEXT: &'static str = "XXXXXXXXXXXXXXXXXXXXXXXXXXXXXXXXXXXXXXXX";
    const PLACEHOLDER_BEARER_TOKEN_TEXT: &'static str = "XXXXXXXXXXXXXXXXXXXXXXXXXXXXXXXXXXXXXXXX";
    const PLACEHOLDER_REGION: &'static str = "us-east-1";

    fn new(state: Entity<State>, window: &mut Window, cx: &mut Context<Self>) -> Self {
        let focus_handle = cx.focus_handle();

        cx.observe(&state, |_, _, cx| {
            cx.notify();
        })
        .detach();

        let access_key_id_editor = cx.new(|cx| {
            InputField::new(window, cx, Self::PLACEHOLDER_ACCESS_KEY_ID_TEXT)
                .label("Access Key ID")
                .tab_index(0)
                .tab_stop(true)
        });

        let secret_access_key_editor = cx.new(|cx| {
            InputField::new(window, cx, Self::PLACEHOLDER_SECRET_ACCESS_KEY_TEXT)
                .label("Secret Access Key")
                .tab_index(1)
                .tab_stop(true)
        });

        let session_token_editor = cx.new(|cx| {
            InputField::new(window, cx, Self::PLACEHOLDER_SESSION_TOKEN_TEXT)
                .label("Session Token (Optional)")
                .tab_index(2)
                .tab_stop(true)
        });

        let region_editor = cx.new(|cx| {
            InputField::new(window, cx, Self::PLACEHOLDER_REGION)
                .label("Region")
                .tab_index(3)
                .tab_stop(true)
        });

        let load_credentials_task = Some(cx.spawn({
            let state = state.clone();
            async move |this, cx| {
                if let Some(task) = state
                    .update(cx, |state, cx| state.authenticate(cx))
                    .log_err()
                {
                    // We don't log an error, because "not signed in" is also an error.
                    let _ = task.await;
                }
                this.update(cx, |this, cx| {
                    this.load_credentials_task = None;
                    cx.notify();
                })
                .log_err();
            }
        }));

        Self {
<<<<<<< HEAD
            access_key_id_editor: cx.new(|cx| {
                InputField::new(window, cx, Self::PLACEHOLDER_ACCESS_KEY_ID_TEXT)
                    .label("Access Key ID")
            }),
            secret_access_key_editor: cx.new(|cx| {
                InputField::new(window, cx, Self::PLACEHOLDER_SECRET_ACCESS_KEY_TEXT)
                    .label("Secret Access Key")
            }),
            session_token_editor: cx.new(|cx| {
                InputField::new(window, cx, Self::PLACEHOLDER_SESSION_TOKEN_TEXT)
                    .label("Session Token (Optional)")
            }),
            bearer_token_editor: cx.new(|cx| {
                InputField::new(window, cx, Self::PLACEHOLDER_BEARER_TOKEN_TEXT)
                    .label("Bedrock API Key (Optional)")
            }),
            region_editor: cx
                .new(|cx| InputField::new(window, cx, Self::PLACEHOLDER_REGION).label("Region")),
=======
            access_key_id_editor,
            secret_access_key_editor,
            session_token_editor,
            region_editor,
>>>>>>> fafe1afa
            state,
            load_credentials_task,
            focus_handle,
        }
    }

    fn save_credentials(
        &mut self,
        _: &menu::Confirm,
        _window: &mut Window,
        cx: &mut Context<Self>,
    ) {
        let access_key_id = self
            .access_key_id_editor
            .read(cx)
            .text(cx)
            .trim()
            .to_string();
        let secret_access_key = self
            .secret_access_key_editor
            .read(cx)
            .text(cx)
            .trim()
            .to_string();
        let session_token = self
            .session_token_editor
            .read(cx)
            .text(cx)
            .trim()
            .to_string();
        let session_token = if session_token.is_empty() {
            None
        } else {
            Some(session_token)
        };
        let bearer_token = self
            .bearer_token_editor
            .read(cx)
            .text(cx)
            .trim()
            .to_string();
        let bearer_token = if bearer_token.is_empty() {
            None
        } else {
            Some(bearer_token)
        };
        let region = self.region_editor.read(cx).text(cx).trim().to_string();
        let region = if region.is_empty() {
            "us-east-1".to_string()
        } else {
            region
        };

        let state = self.state.clone();
        cx.spawn(async move |_, cx| {
            state
                .update(cx, |state, cx| {
                    let credentials: BedrockCredentials = BedrockCredentials {
                        region: region.clone(),
                        access_key_id: access_key_id.clone(),
                        secret_access_key: secret_access_key.clone(),
                        session_token: session_token.clone(),
                        bearer_token: bearer_token.clone(),
                    };

                    state.set_credentials(credentials, cx)
                })?
                .await
        })
        .detach_and_log_err(cx);
    }

    fn reset_credentials(&mut self, window: &mut Window, cx: &mut Context<Self>) {
        self.access_key_id_editor
            .update(cx, |editor, cx| editor.set_text("", window, cx));
        self.secret_access_key_editor
            .update(cx, |editor, cx| editor.set_text("", window, cx));
        self.session_token_editor
            .update(cx, |editor, cx| editor.set_text("", window, cx));
        self.bearer_token_editor
            .update(cx, |editor, cx| editor.set_text("", window, cx));
        self.region_editor
            .update(cx, |editor, cx| editor.set_text("", window, cx));

        let state = self.state.clone();
        cx.spawn(async move |_, cx| {
            state
                .update(cx, |state, cx| state.reset_credentials(cx))?
                .await
        })
        .detach_and_log_err(cx);
    }

    fn should_render_editor(&self, cx: &Context<Self>) -> bool {
        self.state.read(cx).is_authenticated()
    }

    fn on_tab(&mut self, _: &menu::SelectNext, window: &mut Window, _: &mut Context<Self>) {
        window.focus_next();
    }

    fn on_tab_prev(
        &mut self,
        _: &menu::SelectPrevious,
        window: &mut Window,
        _: &mut Context<Self>,
    ) {
        window.focus_prev();
    }
}

impl Render for ConfigurationView {
    fn render(&mut self, _window: &mut Window, cx: &mut Context<Self>) -> impl IntoElement {
        let env_var_set = self.state.read(cx).credentials_from_env;
        let bedrock_settings = self.state.read(cx).settings.as_ref();
        let bedrock_method = bedrock_settings
            .as_ref()
            .and_then(|s| s.authentication_method.clone());

        if self.load_credentials_task.is_some() {
            return div().child(Label::new("Loading credentials...")).into_any();
        }

        let configured_label = if env_var_set {
            format!(
                "Access Key ID is set in {}, Secret Key is set in {}, Region is set in {} environment variables.",
                ZED_BEDROCK_ACCESS_KEY_ID_VAR.name,
                ZED_BEDROCK_SECRET_ACCESS_KEY_VAR.name,
                ZED_BEDROCK_REGION_VAR.name
            )
        } else {
            match bedrock_method {
                Some(BedrockAuthMethod::Automatic) => "You are using automatic credentials.".into(),
                Some(BedrockAuthMethod::NamedProfile) => "You are using named profile.".into(),
                Some(BedrockAuthMethod::SingleSignOn) => {
                    "You are using a single sign on profile.".into()
                }
                None => "You are using static credentials.".into(),
            }
        };

        let tooltip_label = if env_var_set {
            Some(format!(
                "To reset your credentials, unset the {}, {}, and {} environment variables.",
                ZED_BEDROCK_ACCESS_KEY_ID_VAR.name,
                ZED_BEDROCK_SECRET_ACCESS_KEY_VAR.name,
                ZED_BEDROCK_REGION_VAR.name
            ))
        } else if bedrock_method.is_some() {
            Some("You cannot reset credentials as they're being derived, check Zed settings to understand how.".to_string())
        } else {
            None
        };

        if self.should_render_editor(cx) {
            return ConfiguredApiCard::new(configured_label)
                .disabled(env_var_set || bedrock_method.is_some())
                .on_click(cx.listener(|this, _, window, cx| this.reset_credentials(window, cx)))
                .when_some(tooltip_label, |this, label| this.tooltip_label(label))
                .into_any_element();
        }

        v_flex()
            .size_full()
            .track_focus(&self.focus_handle)
            .on_action(cx.listener(Self::on_tab))
            .on_action(cx.listener(Self::on_tab_prev))
            .on_action(cx.listener(ConfigurationView::save_credentials))
            .child(Label::new("To use Zed's agent with Bedrock, you can set a custom authentication strategy through the settings.json, or use static credentials."))
            .child(Label::new("But, to access models on AWS, you need to:").mt_1())
            .child(
                List::new()
                    .child(
                        InstructionListItem::new(
                            "Grant permissions to the strategy you'll use according to the:",
                            Some("Prerequisites"),
                            Some("https://docs.aws.amazon.com/bedrock/latest/userguide/inference-prereq.html"),
                        )
                    )
                    .child(
                        InstructionListItem::new(
                            "Select the models you would like access to:",
                            Some("Bedrock Model Catalog"),
                            Some("https://us-east-1.console.aws.amazon.com/bedrock/home?region=us-east-1#/modelaccess"),
                        )
                    )
            )
            .child(self.render_static_credentials_ui())
            .child(
                Label::new(
                    format!("You can also assign the {}, {} AND {} environment variables (or {} for Bedrock API Key authentication) and restart Zed.", ZED_BEDROCK_ACCESS_KEY_ID_VAR.name, ZED_BEDROCK_SECRET_ACCESS_KEY_VAR.name, ZED_BEDROCK_REGION_VAR.name, ZED_BEDROCK_BEARER_TOKEN_VAR.name),
                )
                    .size(LabelSize::Small)
                    .color(Color::Muted)
                    .my_1(),
            )
            .child(
                Label::new(
                    format!("Optionally, if your environment uses AWS CLI profiles, you can set {}; if it requires a custom endpoint, you can set {}; and if it requires a Session Token, you can set {}.", ZED_AWS_PROFILE_VAR.name, ZED_AWS_ENDPOINT_VAR.name, ZED_BEDROCK_SESSION_TOKEN_VAR.name),
                )
                    .size(LabelSize::Small)
                    .color(Color::Muted),
            )
            .into_any()
    }
}

impl ConfigurationView {
    fn render_static_credentials_ui(&self) -> impl IntoElement {
        v_flex()
            .my_2()
            .tab_group()
            .gap_1p5()
            .child(
                Label::new("Static Keys")
                    .size(LabelSize::Default)
                    .weight(FontWeight::BOLD),
            )
            .child(
                Label::new(
                    "This method uses your AWS access key ID and secret access key, or a Bedrock API Key.",
                )
            )
            .child(
                List::new()
                    .child(InstructionListItem::new(
                        "For access keys: Create an IAM user in the AWS console with programmatic access",
                        Some("IAM Console"),
                        Some("https://us-east-1.console.aws.amazon.com/iam/home?region=us-east-1#/users"),
                    ))
                    .child(InstructionListItem::new(
                        "For Bedrock API Keys: Generate an API key from the ",
                        Some("Bedrock Console"),
                        Some("https://docs.aws.amazon.com/bedrock/latest/userguide/api-keys-use.html"),
                    ))
                    .child(InstructionListItem::new(
                        "Attach the necessary Bedrock permissions to this ",
                        Some("user"),
                        Some("https://docs.aws.amazon.com/bedrock/latest/userguide/inference-prereq.html"),
                    ))
                    .child(InstructionListItem::text_only(
                        "Enter either access keys OR a Bedrock API Key below (not both)",
                    )),
            )
            .child(self.access_key_id_editor.clone())
            .child(self.secret_access_key_editor.clone())
            .child(self.session_token_editor.clone())
            .child(
                Label::new("OR")
                    .size(LabelSize::Default)
                    .weight(FontWeight::BOLD)
                    .my_1(),
            )
            .child(self.bearer_token_editor.clone())
            .child(self.region_editor.clone())
    }
}<|MERGE_RESOLUTION|>--- conflicted
+++ resolved
@@ -1125,6 +1125,13 @@
                 .tab_stop(true)
         });
 
+        let bearer_token_editor = cx.new(|cx| {
+            InputField::new(window, cx, Self::PLACEHOLDER_BEARER_TOKEN_TEXT)
+                .label("Bedrock API Key (Optional)")
+                .tab_index(4)
+                .tab_stop(true)
+        });
+
         let load_credentials_task = Some(cx.spawn({
             let state = state.clone();
             async move |this, cx| {
@@ -1144,31 +1151,11 @@
         }));
 
         Self {
-<<<<<<< HEAD
-            access_key_id_editor: cx.new(|cx| {
-                InputField::new(window, cx, Self::PLACEHOLDER_ACCESS_KEY_ID_TEXT)
-                    .label("Access Key ID")
-            }),
-            secret_access_key_editor: cx.new(|cx| {
-                InputField::new(window, cx, Self::PLACEHOLDER_SECRET_ACCESS_KEY_TEXT)
-                    .label("Secret Access Key")
-            }),
-            session_token_editor: cx.new(|cx| {
-                InputField::new(window, cx, Self::PLACEHOLDER_SESSION_TOKEN_TEXT)
-                    .label("Session Token (Optional)")
-            }),
-            bearer_token_editor: cx.new(|cx| {
-                InputField::new(window, cx, Self::PLACEHOLDER_BEARER_TOKEN_TEXT)
-                    .label("Bedrock API Key (Optional)")
-            }),
-            region_editor: cx
-                .new(|cx| InputField::new(window, cx, Self::PLACEHOLDER_REGION).label("Region")),
-=======
             access_key_id_editor,
             secret_access_key_editor,
             session_token_editor,
+            bearer_token_editor,
             region_editor,
->>>>>>> fafe1afa
             state,
             load_credentials_task,
             focus_handle,
