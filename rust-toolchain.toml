--- conflicted
+++ resolved
@@ -1,19 +1,14 @@
 [toolchain]
-<<<<<<< HEAD
-channel = "1.82"
-profile = "minimal"
-components = [ "rustfmt", "clippy" ]
-targets = [ "x86_64-apple-darwin", "aarch64-apple-darwin", "aarch64-apple-ios", "aarch64-apple-ios-sim", "x86_64-unknown-linux-gnu", "wasm32-wasip1", "x86_64-pc-windows-msvc" ]
-=======
 channel = "1.85"
 profile = "minimal"
 components = [ "rustfmt", "clippy" ]
 targets = [
     "x86_64-apple-darwin",
     "aarch64-apple-darwin",
+    "aarch64-apple-ios",
+    "aarch64-apple-ios-sim",
     "x86_64-unknown-linux-gnu",
     "x86_64-pc-windows-msvc",
     "wasm32-wasip1", # extensions
     "x86_64-unknown-linux-musl", # remote server
-]
->>>>>>> 5f390f1b
+]